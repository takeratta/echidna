--- conflicted
+++ resolved
@@ -65,11 +65,7 @@
     "chai": "4.1.2",
     "chai-as-promised": "7.1.1",
     "chai-immutable": "1.6.0",
-<<<<<<< HEAD
     "coveralls": "3.0.0",
-=======
-    "coveralls": "2.13.2",
->>>>>>> 75fb51c0
     "istanbul": "0.4.5",
     "jscs": "3.0.7",
     "jsdoc": "3.5.5",
