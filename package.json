{
  "name": "echidna",
  "version": "1.12.2",
  "description": "Echidna — W3C's orchestrator for the new publication workflow",
  "author": "W3C",
  "contributors": [
    {
      "name": "Jérémie Astori",
      "email": "jeremie@w3.org"
    },
    {
      "name": "Denis Ah-Kang",
      "email": "denis@w3.org"
    },
    {
      "name": "Antonio Olmo Titos",
      "email": "antonio@w3.org"
    },
    {
      "name": "Dominique Hazaël-Massieux",
      "email": "dom@w3.org"
    },
    {
      "name": "Robin Berjon",
      "email": "robin@w3.org"
    },
    {
      "name": "Philippe Le Hegaret",
      "email": "plh@w3.org"
    }
  ],
  "keywords": [
    "w3c",
    "publication",
    "workflow"
  ],
  "license": "MIT",
  "repository": {
    "type": "git",
    "url": "https://github.com/w3c/echidna"
  },
  "bugs": {
    "url": "https://github.com/w3c/echidna/issues"
  },
  "dependencies": {
    "body-parser": "1.18.1",
    "compression": "1.7.0",
    "express": "4.15.3",
    "file-type": "6.2.0",
    "immutable": "3.8.1",
    "ldapauth-fork": "4.0.2",
    "mkdirp": "0.5",
    "moment": "2.18.1",
    "multer": "1.3.0",
    "node-uuid": "1.4.8",
    "passport": "0.4.0",
    "passport-http": "0.3",
    "promise": "8.0.1",
    "request": "2.82.0",
    "specberus": "3.4.0",
    "tar-stream": "1.5.4",
    "third-party-resources-checker": "1.0.5"
  },
  "devDependencies": {
    "chai": "4.1.2",
    "chai-as-promised": "7.1.1",
    "chai-immutable": "1.6.0",
    "coveralls": "2.13.1",
    "istanbul": "0.4.5",
    "jscs": "3.0.7",
    "jsdoc": "3.5.5",
    "jshint": "2.9.5",
    "mocha": "3.5.3",
<<<<<<< HEAD
    "morgan": "1.9.0",
    "nsp": "2.8.0"
=======
    "morgan": "1.8.2",
    "nsp": "2.8.1"
>>>>>>> c2de541f
  },
  "scripts": {
    "check-style": "jscs .",
    "coverage": "istanbul cover _mocha",
    "coveralls": "npm run coverage && cat ./coverage/lcov.info | coveralls",
    "jsdoc": "jsdoc -a all -d doc/api/ -e utf8 -r app.js lib/ test/",
    "lint": "jshint .",
    "nsp": "nsp check",
    "start": "node app.js",
    "test": "npm run check-style && npm run lint && mocha",
    "testserver": "node test/lib/testserver"
  },
  "engines": {
    "node": "6 || 8",
    "npm": ">=3"
  }
}<|MERGE_RESOLUTION|>--- conflicted
+++ resolved
@@ -71,13 +71,8 @@
     "jsdoc": "3.5.5",
     "jshint": "2.9.5",
     "mocha": "3.5.3",
-<<<<<<< HEAD
     "morgan": "1.9.0",
-    "nsp": "2.8.0"
-=======
-    "morgan": "1.8.2",
     "nsp": "2.8.1"
->>>>>>> c2de541f
   },
   "scripts": {
     "check-style": "jscs .",
