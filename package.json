--- conflicted
+++ resolved
@@ -56,13 +56,8 @@
     "passport": "0.3",
     "passport-http": "0.3",
     "promise": "7.1",
-<<<<<<< HEAD
     "request": "2.80.0",
-    "specberus": "3.2.0",
-=======
-    "request": "2.79.0",
     "specberus": "3.2.1",
->>>>>>> c227bf33
     "tar-stream": "1.5.2",
     "third-party-resources-checker": "1.0.5"
   },
